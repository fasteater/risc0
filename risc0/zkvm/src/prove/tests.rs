// Copyright 2023 RISC Zero, Inc.
//
// Licensed under the Apache License, Version 2.0 (the "License");
// you may not use this file except in compliance with the License.
// You may obtain a copy of the License at
//
//     http://www.apache.org/licenses/LICENSE-2.0
//
// Unless required by applicable law or agreed to in writing, software
// distributed under the License is distributed on an "AS IS" BASIS,
// WITHOUT WARRANTIES OR CONDITIONS OF ANY KIND, either express or implied.
// See the License for the specific language governing permissions and
// limitations under the License.

use std::rc::Rc;

use anyhow::Result;
use risc0_circuit_rv32im::cpu::CpuEvalCheck;
use risc0_core::field::baby_bear::BabyBear;
use risc0_zkp::{
    core::{digest::Digest, hash::blake2b::Blake2bCpuHashSuite},
    hal::cpu::CpuHal,
    verify::VerificationError,
};
use risc0_zkvm_methods::{multi_test::MultiTestSpec, MULTI_TEST_ELF, MULTI_TEST_ID};
use risc0_zkvm_platform::memory::HEAP;
use serial_test::serial;
use test_log::test;

use super::{get_prover, LocalProver, Prover};
use crate::{
    prove::HalEval,
    serde::{from_slice, to_vec},
<<<<<<< HEAD
    testutils, ControlId, Executor, ExecutorEnv, ExitCode, SessionReceipt, CIRCUIT,
=======
    Executor, ExecutorEnv, ExitCode, SessionReceipt, CIRCUIT,
>>>>>>> 8a6eb8e8
};

fn prove_nothing(name: &str) -> Result<SessionReceipt> {
    let input = to_vec(&MultiTestSpec::DoNothing).unwrap();
    let env = ExecutorEnv::builder().add_input(&input).build();
    let mut exec = Executor::from_elf(env, MULTI_TEST_ELF).unwrap();
    let session = exec.run().unwrap();
    let prover = get_prover(name);
    prover.prove_session(&session)
}

#[test]
#[cfg_attr(feature = "cuda", serial)]
fn hashfn_poseidon() {
    prove_nothing("$poseidon").unwrap();
}

#[test]
fn hashfn_blake2b() {
    let hal_eval = HalEval {
        hal: Rc::new(CpuHal::<BabyBear, Blake2bCpuHashSuite>::new()),
        eval: Rc::new(CpuEvalCheck::new(&CIRCUIT)),
    };
    let input = to_vec(&MultiTestSpec::DoNothing).unwrap();
    let env = ExecutorEnv::builder().add_input(&input).build();
    let mut exec = Executor::from_elf(env, MULTI_TEST_ELF).unwrap();
    let session = exec.run().unwrap();
    let prover = LocalProver::new("cpu:blake2b", hal_eval);
    prover.prove_session(&session).unwrap();
}

#[test]
#[cfg_attr(feature = "cuda", serial)]
fn receipt_serde() {
    let receipt = prove_nothing("$default").unwrap();
    let encoded: Vec<u32> = to_vec(&receipt).unwrap();
    let decoded: SessionReceipt = from_slice(&encoded).unwrap();
    assert_eq!(decoded, receipt);
    decoded.verify(MULTI_TEST_ID).unwrap();
}

#[test]
#[cfg_attr(feature = "cuda", serial)]
fn check_image_id() {
    let receipt = prove_nothing("$default").unwrap();
    let mut image_id: Digest = MULTI_TEST_ID.into();
    for word in image_id.as_mut_words() {
        *word = word.wrapping_add(1);
    }
    assert_eq!(
        receipt.verify(image_id).unwrap_err(),
        VerificationError::ImageVerificationError
    );
}

#[test]
#[serial]
fn sha_basics() {
    fn run_sha(msg: &str) -> String {
        let input = to_vec(&MultiTestSpec::ShaDigest { data: msg.into() }).unwrap();
        let env = ExecutorEnv::builder().add_input(&input).build();
        let mut exec = Executor::from_elf(env, MULTI_TEST_ELF).unwrap();
        let session = exec.run().unwrap();
        let receipt = session.prove().unwrap();
        hex::encode(Digest::try_from(receipt.journal.as_slice()).unwrap())
    }

    assert_eq!(
        run_sha(""),
        "e3b0c44298fc1c149afbf4c8996fb92427ae41e4649b934ca495991b7852b855"
    );
    assert_eq!(
        run_sha("a"),
        "ca978112ca1bbdcafac231b39a23dc4da786eff8147c4e72b9807785afee48bb"
    );
    assert_eq!(
        run_sha("abc"),
        "ba7816bf8f01cfea414140de5dae2223b00361a396177a9cb410ff61f20015ad"
    );
    assert_eq!(
        run_sha("abcdbcdecdefdefgefghfghighijhijkijkljklmklmnlmnomnopnopq"),
        "248d6a61d20638b8e5c026930c3e6039a33ce45964ff2167f6ecedd419db06c1"
    );
}

#[test]
fn bigint_accel() {
    let cases = testutils::generate_bigint_test_cases(&mut rand::thread_rng(), 10);
    // use rand::SeedableRng;
    // let cases = testutils::generate_bigint_test_cases(&mut
    // rand::rngs::StdRng::seed_from_u64(1), 1);
    for case in cases {
        println!("Running BigInt circuit test case: {:08x?}", case);
        let input = to_vec(&MultiTestSpec::BigInt {
            x: case.x,
            y: case.y,
            modulus: case.modulus,
        })
        .unwrap();

        let env = ExecutorEnv::builder().add_input(&input).build();
        let mut exec = Executor::from_elf(env, MULTI_TEST_ELF).unwrap();
        let session = exec.run().unwrap();
        let (hal, eval) = default_hal();
        let receipt = session.prove(hal.as_ref(), &eval).unwrap();

        assert_eq!(
            receipt.journal.as_slice(),
            bytemuck::cast_slice(case.expected().as_slice())
        );
    }
}

#[test]
#[serial]
fn memory_io() {
    fn run_memio(pairs: &[(usize, usize)]) -> Result<SessionReceipt> {
        let spec = MultiTestSpec::ReadWriteMem {
            values: pairs
                .iter()
                .cloned()
                .map(|(addr, value)| (addr as u32, value as u32))
                .collect(),
        };
        let input = to_vec(&spec)?;
        let env = ExecutorEnv::builder().add_input(&input).build();
        let mut exec = Executor::from_elf(env, MULTI_TEST_ELF)?;
        let session = exec.run()?;
        session.prove()
    }

    // Double writes are fine
    run_memio(&[(HEAP.start(), 1), (HEAP.start(), 1)]).unwrap();

    // Writes at different addresses are fine
    run_memio(&[(HEAP.start(), 1), (HEAP.start() + 4, 2)]).unwrap();

    // Aligned write is fine
    run_memio(&[(HEAP.start(), 1)]).unwrap();

    // Unaligned write is bad
    run_memio(&[(HEAP.start() + 1001, 1)]).unwrap_err();

    // Aligned read is fine
    run_memio(&[(HEAP.start(), 0)]).unwrap();

    // Unaligned read is bad
    run_memio(&[(HEAP.start() + 1, 0)]).unwrap_err();
}

#[test]
#[cfg_attr(feature = "cuda", serial)]
fn pause_continue() {
    let env = ExecutorEnv::builder()
        .add_input(&to_vec(&MultiTestSpec::PauseContinue).unwrap())
        .build();
    let mut exec = Executor::from_elf(env, MULTI_TEST_ELF).unwrap();

    // Run until sys_pause
    let session = exec.run().unwrap();
    assert_eq!(session.exit_code, ExitCode::Paused);
    let receipt = session.prove().unwrap();
    assert_eq!(receipt.segments[0].index, 0);

    // Run until sys_halt
    let session = exec.run().unwrap();
    assert_eq!(session.exit_code, ExitCode::Halted(0));
    session.prove().unwrap();
}

#[test]
#[cfg_attr(feature = "cuda", serial)]
fn continuation() {
    const COUNT: usize = 7; // Number of total chunks to aim for.
    let segment_limit_po2 = 15; // 32k cycles
    let cycles = 1 << segment_limit_po2;

    let spec = &to_vec(&MultiTestSpec::BusyLoop { cycles }).unwrap();
    let env = ExecutorEnv::builder()
        .add_input(&spec)
        .segment_limit_po2(segment_limit_po2)
        .build();
    let mut exec = Executor::from_elf(env, MULTI_TEST_ELF).unwrap();
    let session = exec.run().unwrap();
    assert_eq!(session.segments.len(), COUNT);

    let (final_segment, segments) = session.segments.split_last().unwrap();
    for segment in segments {
        assert!(std::matches!(segment.exit_code, ExitCode::SystemSplit(_)));
    }
    assert_eq!(final_segment.exit_code, ExitCode::Halted(0));

    let receipts = session.prove().unwrap();
    for (idx, receipt) in receipts.segments.iter().enumerate() {
        assert_eq!(receipt.index, idx as u32);
    }
}

// These tests come from:
// https://github.com/riscv-software-src/riscv-tests
// They were built using the toolchain from:
// https://github.com/risc0/toolchain/releases/tag/2022.03.25
mod riscv {
    use crate::{Executor, ExecutorEnv, MemoryImage, Program};

    fn run_test(test_name: &str) {
        use std::io::Read;

        use flate2::read::GzDecoder;
        use risc0_zkvm_platform::{memory::MEM_SIZE, PAGE_SIZE};
        use tar::Archive;

        let bytes = include_bytes!("../testdata/riscv-tests.tgz");
        let gz = GzDecoder::new(&bytes[..]);
        let mut tar = Archive::new(gz);
        for entry in tar.entries().unwrap() {
            let mut entry = entry.unwrap();
            if !entry.header().entry_type().is_file() {
                continue;
            }
            let path = entry.path().unwrap();
            let filename = path.file_name().unwrap().to_str().unwrap();
            if filename != test_name {
                continue;
            }
            let mut elf = Vec::new();
            entry.read_to_end(&mut elf).unwrap();

            let program = Program::load_elf(elf.as_slice(), MEM_SIZE as u32).unwrap();
            let image = MemoryImage::new(&program, PAGE_SIZE as u32).unwrap();

            let env = ExecutorEnv::default();
            let mut exec = Executor::new(env, image, program.entry);
            let session = exec.run().unwrap();
            session.prove().unwrap();
        }
    }

    macro_rules! test_case {
        ($func_name:ident) => {
            #[test_log::test]
            #[cfg_attr(feature = "cuda", serial_test::serial)]
            fn $func_name() {
                run_test(stringify!($func_name));
            }
        };
    }

    test_case!(add);
    test_case!(addi);
    test_case!(and);
    test_case!(andi);
    test_case!(auipc);
    test_case!(beq);
    test_case!(bge);
    test_case!(bgeu);
    test_case!(blt);
    test_case!(bltu);
    test_case!(bne);
    test_case!(div);
    test_case!(divu);
    test_case!(jal);
    test_case!(jalr);
    test_case!(lb);
    test_case!(lbu);
    test_case!(lh);
    test_case!(lhu);
    test_case!(lui);
    test_case!(lw);
    test_case!(mul);
    test_case!(mulh);
    test_case!(mulhsu);
    test_case!(mulhu);
    test_case!(or);
    test_case!(ori);
    test_case!(rem);
    test_case!(remu);
    test_case!(sb);
    test_case!(sh);
    test_case!(simple);
    test_case!(sll);
    test_case!(slli);
    test_case!(slt);
    test_case!(slti);
    test_case!(sltiu);
    test_case!(sltu);
    test_case!(sra);
    test_case!(srai);
    test_case!(srl);
    test_case!(srli);
    test_case!(sub);
    test_case!(sw);
    test_case!(xor);
    test_case!(xori);
}<|MERGE_RESOLUTION|>--- conflicted
+++ resolved
@@ -31,11 +31,7 @@
 use crate::{
     prove::HalEval,
     serde::{from_slice, to_vec},
-<<<<<<< HEAD
-    testutils, ControlId, Executor, ExecutorEnv, ExitCode, SessionReceipt, CIRCUIT,
-=======
-    Executor, ExecutorEnv, ExitCode, SessionReceipt, CIRCUIT,
->>>>>>> 8a6eb8e8
+    testutils, Executor, ExecutorEnv, ExitCode, SessionReceipt, CIRCUIT,
 };
 
 fn prove_nothing(name: &str) -> Result<SessionReceipt> {
